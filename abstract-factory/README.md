--- conflicted
+++ resolved
@@ -179,14 +179,14 @@
 
 *	Dependency injection in java hides the service class dependencies that can lead to runtime errors that would have been caught at compile time.
 
-<<<<<<< HEAD
+
 ## Tutorial
 * [Abstract Factory Pattern Tutorial](https://www.journaldev.com/1418/abstract-factory-design-pattern-in-java) 
-=======
+
 ## Presentations
 
 * [Abstract Factory Pattern](etc/presentation.html) 
->>>>>>> e7b119c9
+
 
 ## Real world examples
 
