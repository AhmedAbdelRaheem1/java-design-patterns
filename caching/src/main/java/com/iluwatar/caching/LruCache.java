/**
 * The MIT License
 * Copyright (c) 2014 Ilkka Seppälä
 *
 * Permission is hereby granted, free of charge, to any person obtaining a copy
 * of this software and associated documentation files (the "Software"), to deal
 * in the Software without restriction, including without limitation the rights
 * to use, copy, modify, merge, publish, distribute, sublicense, and/or sell
 * copies of the Software, and to permit persons to whom the Software is
 * furnished to do so, subject to the following conditions:
 *
 * The above copyright notice and this permission notice shall be included in
 * all copies or substantial portions of the Software.
 *
 * THE SOFTWARE IS PROVIDED "AS IS", WITHOUT WARRANTY OF ANY KIND, EXPRESS OR
 * IMPLIED, INCLUDING BUT NOT LIMITED TO THE WARRANTIES OF MERCHANTABILITY,
 * FITNESS FOR A PARTICULAR PURPOSE AND NONINFRINGEMENT. IN NO EVENT SHALL THE
 * AUTHORS OR COPYRIGHT HOLDERS BE LIABLE FOR ANY CLAIM, DAMAGES OR OTHER
 * LIABILITY, WHETHER IN AN ACTION OF CONTRACT, TORT OR OTHERWISE, ARISING FROM,
 * OUT OF OR IN CONNECTION WITH THE SOFTWARE OR THE USE OR OTHER DEALINGS IN
 * THE SOFTWARE.
 */
package com.iluwatar.caching;

import org.slf4j.Logger;
import org.slf4j.LoggerFactory;

import java.util.ArrayList;
import java.util.HashMap;
import java.util.List;
import java.util.Map;

/**
 *
 * Data structure/implementation of the application's cache. The data structure consists of a hash
 * table attached with a doubly linked-list. The linked-list helps in capturing and maintaining the
 * LRU data in the cache. When a data is queried (from the cache), added (to the cache), or updated,
 * the data is moved to the front of the list to depict itself as the most-recently-used data. The
 * LRU data is always at the end of the list.
 *
 */
public class LruCache {

  private static final Logger LOGGER = LoggerFactory.getLogger(LruCache.class);

  class Node {
    String userId;
    UserAccount userAccount;
    Node previous;
    Node next;

    public Node(String userId, UserAccount userAccount) {
      this.userId = userId;
      this.userAccount = userAccount;
    }
  }

  int capacity;
  Map<String, Node> cache = new HashMap<>();
  Node head;
  Node end;

  public LruCache(int capacity) {
    this.capacity = capacity;
  }

  /**
   * Get user account
   */
  public UserAccount get(String userId) {
    if (cache.containsKey(userId)) {
      Node node = cache.get(userId);
      remove(node);
      setHead(node);
      return node.userAccount;
    }
    return null;
  }

  /**
   * Remove node from linked list.
   */
  public void remove(Node node) {
    if (node.previous != null) {
      node.previous.next = node.next;
    } else {
      head = node.next;
    }
    if (node.next != null) {
      node.next.previous = node.previous;
    } else {
      end = node.previous;
    }
  }

  /**
   * Move node to the front of the list.
   */
  public void setHead(Node node) {
    node.next = head;
    node.previous = null;
    if (head != null) {
      head.previous = node;
    }
    head = node;
    if (end == null) {
      end = head;
    }
  }

  /**
   * Set user account
   */
  public void set(String userId, UserAccount userAccount) {
    if (cache.containsKey(userId)) {
      Node old = cache.get(userId);
      old.userAccount = userAccount;
      remove(old);
      setHead(old);
    } else {
      Node newNode = new Node(userId, userAccount);
      if (cache.size() >= capacity) {
        LOGGER.info("# Cache is FULL! Removing {} from cache...", end.userId);
        cache.remove(end.userId); // remove LRU data from cache.
        remove(end);
        setHead(newNode);
      } else {
        setHead(newNode);
      }
      cache.put(userId, newNode);
    }
  }

  public boolean contains(String userId) {
    return cache.containsKey(userId);
  }

  /**
   * Invalidate cache for user
   */
  public void invalidate(String userId) {
<<<<<<< HEAD
    LOGGER.info("# {} has been updated! Removing older version from cache...", userId);
    Node toBeRemoved = cache.get(userId);
    remove(toBeRemoved);
    cache.remove(userId);
=======
    Node toBeRemoved = cache.remove(userId);
    if (toBeRemoved != null) {
      System.out.println("# " + userId + " has been updated! Removing older version from cache...");
      remove(toBeRemoved);
    }
>>>>>>> 124fd33d
  }

  public boolean isFull() {
    return cache.size() >= capacity;
  }

  public UserAccount getLruData() {
    return end.userAccount;
  }

  /**
   * Clear cache
   */
  public void clear() {
    head = null;
    end = null;
    cache.clear();
  }

  /**
   * Returns cache data in list form.
   */
  public List<UserAccount> getCacheDataInListForm() {
    ArrayList<UserAccount> listOfCacheData = new ArrayList<>();
    Node temp = head;
    while (temp != null) {
      listOfCacheData.add(temp.userAccount);
      temp = temp.next;
    }
    return listOfCacheData;
  }

  /**
   * Set cache capacity
   */
  public void setCapacity(int newCapacity) {
    if (capacity > newCapacity) {
      clear(); // Behavior can be modified to accommodate for decrease in cache size. For now, we'll
               // just clear the cache.
    } else {
      this.capacity = newCapacity;
    }
  }
}<|MERGE_RESOLUTION|>--- conflicted
+++ resolved
@@ -139,18 +139,11 @@
    * Invalidate cache for user
    */
   public void invalidate(String userId) {
-<<<<<<< HEAD
-    LOGGER.info("# {} has been updated! Removing older version from cache...", userId);
-    Node toBeRemoved = cache.get(userId);
-    remove(toBeRemoved);
-    cache.remove(userId);
-=======
     Node toBeRemoved = cache.remove(userId);
     if (toBeRemoved != null) {
-      System.out.println("# " + userId + " has been updated! Removing older version from cache...");
+      LOGGER.info("# {} has been updated! Removing older version from cache...", userId);
       remove(toBeRemoved);
     }
->>>>>>> 124fd33d
   }
 
   public boolean isFull() {
